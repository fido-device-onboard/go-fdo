--- conflicted
+++ resolved
@@ -26,9 +26,7 @@
 # VS Code
 .vscode/
 
-<<<<<<< HEAD
 test.db
-=======
+
 # Test artifacts
-fdo.download_*
->>>>>>> a93f721d
+fdo.download_*