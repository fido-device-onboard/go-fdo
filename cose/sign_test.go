// SPDX-FileCopyrightText: (C) 2024 Intel Corporation
// SPDX-License-Identifier: Apache 2.0

package cose_test

import (
	"crypto/ecdsa"
	"crypto/elliptic"
	"crypto/rand"
	"encoding/base64"
	"encoding/hex"
	"math/big"
	"testing"

	"github.com/fido-device-onboard/go-fdo/cbor"
	"github.com/fido-device-onboard/go-fdo/cose"
)

func TestSignAndVerify(t *testing.T) {
	t.Run("es256", func(t *testing.T) {
		// Test from https://github.com/cose-wg/Examples/blob/b7a0a92bcdcba1e35c2075140e0c7c64e6e13551/sign1-tests/sign-pass-02.json
		x, _ := base64.RawURLEncoding.DecodeString("usWxHK2PmfnHKwXPS54m0kTcGJ90UiglWiGahtagnv8")
		y, _ := base64.RawURLEncoding.DecodeString("IBOL-C3BttVivg-lSreASjpkttcsz-1rb7btKLv8EX4")
		d, _ := base64.RawURLEncoding.DecodeString("V8kgd2ZBRuh2dgyVINBUqpPDr7BOMGcF22CQMIUHtNM")
		key256 := &ecdsa.PrivateKey{
			PublicKey: ecdsa.PublicKey{
				Curve: elliptic.P256(),
				X:     new(big.Int).SetBytes(x),
				Y:     new(big.Int).SetBytes(y),
			},
			D: new(big.Int).SetBytes(d),
		}
		data, _ := hex.DecodeString("d28443a10126a10442313154546869732069732074686520636f6e74656e742e584010729cd711cb3813d8d8e944a8da7111e7b258c9bdca6135f7ae1adbee9509891267837e1e33bd36c150326ae62755c6bd8e540c3e8f92d7d225e8db72b8820b")

		s1 := cose.Sign1[[]byte, []byte]{
			Header: cose.Header{
				Unprotected: cose.HeaderMap{
					cose.Label{Int64: 4}: []byte("11"),
				},
			},
			Payload: cbor.NewByteWrap([]byte("This is the content.")),
		}

		externalAAD, _ := hex.DecodeString("11aa22bb33cc44dd55006699")

		if err := s1.Sign(key256, nil, externalAAD, nil); err != nil {
			t.Fatalf("error signing: %v", err)
		}
		if len(s1.Signature) != 64 {
			t.Fatalf("signature length correct: expected %d, got %d", 64, len(s1.Signature))
		}

		// Unmarshal from test case
		var s1t cose.Sign1Tag[[]byte, []byte]
		if err := cbor.Unmarshal(data, &s1t); err != nil {
			t.Fatalf("error unmarshaling: %v", err)
		}

		passed, err := s1t.Verify(key256.Public(), nil, externalAAD)
		if err != nil {
			t.Fatalf("error verifying: %v", err)
		}
		if !passed {
			t.Fatal("verification failed")
		}
	})

	t.Run("es384", func(t *testing.T) {
		key384, err := ecdsa.GenerateKey(elliptic.P384(), rand.Reader)
		if err != nil {
			t.Errorf("error generating ec key p384: %v", err)
			return
		}

		s1 := cose.Sign1[[]byte, []byte]{
			Payload: cbor.NewByteWrap([]byte("This is the content.")),
		}
		if err := s1.Sign(key384, nil, nil, nil); err != nil {
			t.Fatalf("error signing: %v", err)
		}
		if len(s1.Signature) != 96 {
			t.Fatalf("signature length correct: expected %d, got %d", 96, len(s1.Signature))
		}

		// Marshal and Unmarshal
		data, err := cbor.Marshal(s1)
		if err != nil {
			t.Fatalf("error marshaling: %v", err)
		}
		var s1a cose.Sign1[[]byte, []byte]
		if err := cbor.Unmarshal(data, &s1a); err != nil {
			t.Fatalf("error unmarshaling: %v", err)
		}

		passed, err := s1a.Verify(key384.Public(), nil, nil)
		if err != nil {
			t.Fatalf("error verifying: %v", err)
		}
		if !passed {
			t.Fatal("verification failed")
		}
	})
<<<<<<< HEAD
}

func TestSomethingThatFailedSignatureVerificationOnceInCIForUnknownReasons(t *testing.T) {
	// 18([h'a101390100', {256: h'b2d33efa8e5cea10ea364043bc381bc3', 257: [1, 1, h'30820122300d06092a864886f70d01010105000382010f003082010a0282010100d3e882bc85ebe378b5c043f5f51135f39531c5708fb0a455fb680eff25070502ad3f333de6e1bbaac4c133107f125c8056047d4c77dbdde178eb92b43432f249f7ca080be18b04662d03f4d28873b9569094d50b036d4b8b65eee101ec54b2f834a45e4e297464dc231c74e643ec99fa84b49363d3aa7bb5e73aa96b0c74c886c132f997aea110b4f5b89451a52bfa651d50fcabfde7fb570a99f744f849afdc27732f5bdee138ea2d2ae0e95bc010eae36c9eee7286cc615844d7a84946d4b8c6653563004b528771734f30bff2af9c699d9cf23477663c231f936670aa64bbdd4ab4367a62ab34a5dfb44ca03d4ecc74c28e33803b3ca4a04c0271bbe6d1ad0203010001']}, h'8859017186186550ed5c309ac00d13f29b22912649fac98e806b746573745f64657669636583010159012630820122300d06092a864886f70d01010105000382010f003082010a0282010100d3e882bc85ebe378b5c043f5f51135f39531c5708fb0a455fb680eff25070502ad3f333de6e1bbaac4c133107f125c8056047d4c77dbdde178eb92b43432f249f7ca080be18b04662d03f4d28873b9569094d50b036d4b8b65eee101ec54b2f834a45e4e297464dc231c74e643ec99fa84b49363d3aa7bb5e73aa96b0c74c886c132f997aea110b4f5b89451a52bfa651d50fcabfde7fb570a99f744f849afdc27732f5bdee138ea2d2ae0e95bc010eae36c9eee7286cc615844d7a84946d4b8c6653563004b528771734f30bff2af9c699d9cf23477663c231f936670aa64bbdd4ab4367a62ab34a5dfb44ca03d4ecc74c28e33803b3ca4a04c0271bbe6d1ad0203010001822f58209f17599e0a16082abaf313f448add12acd14c981a3dfa786d240c842113d974000820558206552c303917e65450b187727bb6df531c819421e7148790c045b52dcc1dfbc9d509b5473c6ed93fd29c5507fafc0b5824082390100405820829da9590248b6b8f9b559bb2b5bac3ce88984963fc0fae842a5b5f07c3b15e5822f58206ebb2e1467c7162bb953c36092ad805207a8474ccd18b06267198b184c34eaf419ffff', h'881e74d84932c8986341f8423801f43aab92a813f53ee9902cc5d2ebf48f4ea23ca84fe52f709b1c86b6a17295b605b5d5d1e876069cc0bb7fd9115f16f6e7aceb43c4997053161ca1117110e24ea83afb9bf2092dc1e921dac0ecd533fd33b1e6f6e48a04d085d8a3b9552c6a447f39249509de11d2a52f09b13736d0fee2afe63af26ac6a56b615ed7f937b6b087a3d1105c0e07326cd76c8974e12f75c6dc91b18ec08cdded88b9b32b803becb37757210682c9d975be507c8364ad4ae99e5a903db04ab5f94baa039168d070f641f3685437f32972cb79d4f92fcdc47045d9cdcb9385de1dce1421d3cbf09cd73d34775775e4300c7454ada07c92d38613'])
	data, _ := hex.DecodeString("D28445A101390100A219010050B2D33EFA8E5CEA10EA364043BC381BC319010183010159012630820122300D06092A864886F70D01010105000382010F003082010A0282010100D3E882BC85EBE378B5C043F5F51135F39531C5708FB0A455FB680EFF25070502AD3F333DE6E1BBAAC4C133107F125C8056047D4C77DBDDE178EB92B43432F249F7CA080BE18B04662D03F4D28873B9569094D50B036D4B8B65EEE101EC54B2F834A45E4E297464DC231C74E643EC99FA84B49363D3AA7BB5E73AA96B0C74C886C132F997AEA110B4F5B89451A52BFA651D50FCABFDE7FB570A99F744F849AFDC27732F5BDEE138EA2D2AE0E95BC010EAE36C9EEE7286CC615844D7A84946D4B8C6653563004B528771734F30BFF2AF9C699D9CF23477663C231F936670AA64BBDD4AB4367A62AB34A5DFB44CA03D4ECC74C28E33803B3CA4A04C0271BBE6D1AD02030100015901F98859017186186550ED5C309AC00D13F29B22912649FAC98E806B746573745F64657669636583010159012630820122300D06092A864886F70D01010105000382010F003082010A0282010100D3E882BC85EBE378B5C043F5F51135F39531C5708FB0A455FB680EFF25070502AD3F333DE6E1BBAAC4C133107F125C8056047D4C77DBDDE178EB92B43432F249F7CA080BE18B04662D03F4D28873B9569094D50B036D4B8B65EEE101EC54B2F834A45E4E297464DC231C74E643EC99FA84B49363D3AA7BB5E73AA96B0C74C886C132F997AEA110B4F5B89451A52BFA651D50FCABFDE7FB570A99F744F849AFDC27732F5BDEE138EA2D2AE0E95BC010EAE36C9EEE7286CC615844D7A84946D4B8C6653563004B528771734F30BFF2AF9C699D9CF23477663C231F936670AA64BBDD4AB4367A62AB34A5DFB44CA03D4ECC74C28E33803B3CA4A04C0271BBE6D1AD0203010001822F58209F17599E0A16082ABAF313F448ADD12ACD14C981A3DFA786D240C842113D974000820558206552C303917E65450B187727BB6DF531C819421E7148790C045B52DCC1DFBC9D509B5473C6ED93FD29C5507FAFC0B5824082390100405820829DA9590248B6B8F9B559BB2B5BAC3CE88984963FC0FAE842A5B5F07C3B15E5822F58206EBB2E1467C7162BB953C36092AD805207A8474CCD18B06267198B184C34EAF419FFFF590100881E74D84932C8986341F8423801F43AAB92A813F53EE9902CC5D2EBF48F4EA23CA84FE52F709B1C86B6A17295B605B5D5D1E876069CC0BB7FD9115F16F6E7ACEB43C4997053161CA1117110E24EA83AFB9BF2092DC1E921DAC0ECD533FD33B1E6F6E48A04D085D8A3B9552C6A447F39249509DE11D2A52F09B13736D0FEE2AFE63AF26AC6A56B615ED7F937B6B087A3D1105C0E07326CD76C8974E12F75C6DC91B18EC08CDDED88B9B32B803BECB37757210682C9D975BE507C8364AD4AE99E5A903DB04AB5F94BAA039168D070F641F3685437F32972CB79D4F92FCDC47045D9CDCB9385DE1DCE1421D3CBF09CD73D34775775E4300C7454ADA07C92D38613")
	type ovhProof struct {
		OVH             cbor.Bstr[fdo.VoucherHeader]
		NumOVEntries    uint8
		OVHHmac         protocol.Hmac
		NonceTO2ProveOV protocol.Nonce
		SigInfoB        struct {
			Type cose.SignatureAlgorithm
			Info []byte
		}
		KeyExchangeA        []byte
		HelloDeviceHash     protocol.Hash
		MaxOwnerMessageSize uint16
	}
	var proveOVHdr cose.Sign1Tag[ovhProof, []byte]
	if err := cbor.Unmarshal(data, &proveOVHdr); err != nil {
		t.Fatal(err)
	}

	var ownerPubKey protocol.PublicKey
	if ok, err := proveOVHdr.Unprotected.Parse(cose.Label{Int64: 257}, &ownerPubKey); err != nil {
		t.Fatal(err)
	} else if !ok {
		t.Fatal("expected pub key in unprotected header")
	}

	key, err := ownerPubKey.Public()
	if err != nil {
		t.Fatal(err)
	}
	if ok, err := proveOVHdr.Verify(key, nil, nil); err != nil {
		t.Fatal(err)
	} else if !ok {
		t.Fatal("verification failed")
	}
=======
>>>>>>> a93f721d
}<|MERGE_RESOLUTION|>--- conflicted
+++ resolved
@@ -100,7 +100,6 @@
 			t.Fatal("verification failed")
 		}
 	})
-<<<<<<< HEAD
 }
 
 func TestSomethingThatFailedSignatureVerificationOnceInCIForUnknownReasons(t *testing.T) {
@@ -140,6 +139,4 @@
 	} else if !ok {
 		t.Fatal("verification failed")
 	}
-=======
->>>>>>> a93f721d
 }